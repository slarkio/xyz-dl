"""异步下载器核心模块

实现 XiaoYuZhouDL 主类，支持依赖注入和异步下载
"""

import asyncio
import os
import re
import sys
import urllib.parse
from datetime import datetime
from pathlib import Path
from typing import Any, Callable, Dict, Optional, Union, List

import aiofiles
import aiohttp
from rich.progress import (
    BarColumn,
    DownloadColumn,
    FileSizeColumn,
    Progress,
    SpinnerColumn,
    TaskID,
    TextColumn,
    TimeRemainingColumn,
    TransferSpeedColumn,
)

# 常量定义
MAX_PATH_LENGTH = 260  # Windows路径长度限制
MAX_DECODE_ITERATIONS = 10  # Unicode解码最大迭代次数
DEFAULT_UNKNOWN_PODCAST = "未知播客"
DEFAULT_UNKNOWN_AUTHOR = "未知作者"
DEFAULT_SHOW_NOTES = "暂无节目介绍"
TEMP_DIRS = ["/tmp", "/var/folders"]  # 安全的临时目录前缀

from .config import get_config
from .exceptions import (
    DownloadError,
    FileOperationError,
    NetworkError,
    ParseError,
    PathSecurityError,
    ValidationError,
    wrap_exception,
)
from .filename_sanitizer import create_filename_sanitizer
from .models import (
    Config,
    DownloadProgress,
    DownloadRequest,
    DownloadResult,
    EpisodeInfo,
)
from .parsers import CompositeParser, UrlValidator, parse_episode_from_url


class XiaoYuZhouDL:
    """小宇宙播客下载器 - 异步版本

    支持依赖注入、异步下载、进度回调等现代功能
    """

    def __init__(
        self,
        config: Optional[Config] = None,
        parser: Optional[CompositeParser] = None,
        progress_callback: Optional[Callable[[DownloadProgress], None]] = None,
        secure_filename: bool = True,
    ):
        """初始化下载器

        Args:
            config: 配置对象，如果为None则使用默认配置
            parser: 解析器对象，如果为None则使用默认解析器
            progress_callback: 进度回调函数
            secure_filename: 是否使用安全的文件名清理器
        """
        self.config = config or get_config()
        self.parser = parser or CompositeParser()
        self.progress_callback = progress_callback

        # HTTP会话配置
        self._session: Optional[aiohttp.ClientSession] = None
        self._semaphore = asyncio.Semaphore(self.config.max_concurrent_downloads)

        # 文件覆盖控制标志
        self._overwrite_all = False
        self._skip_all = False

        # Rich进度条配置
        self._progress: Optional[Progress] = None

        # 文件名清理器
        self._filename_sanitizer = create_filename_sanitizer(secure=secure_filename)

    async def __aenter__(self) -> "XiaoYuZhouDL":
        """异步上下文管理器入口"""
        await self._create_session()
        return self

    async def __aexit__(self, exc_type: Any, exc_val: Any, exc_tb: Any) -> None:
        """异步上下文管理器退出"""
        await self._close_session()

    async def _create_session(self) -> None:
        """创建HTTP会话"""
        if self._session is None:
            timeout = aiohttp.ClientTimeout(total=self.config.timeout)
            headers = {"User-Agent": self.config.user_agent}
            self._session = aiohttp.ClientSession(timeout=timeout, headers=headers)

    async def _close_session(self) -> None:
        """关闭HTTP会话"""
        if self._session:
            await self._session.close()
            self._session = None

    def _create_progress_bar(self) -> Progress:
        """创建rich进度条"""
        return Progress(
            SpinnerColumn(),
            TextColumn("[bold blue]{task.description}"),
            BarColumn(bar_width=40),
            "[progress.percentage]{task.percentage:>3.1f}%",
            "•",
            DownloadColumn(),
            "•",
            TransferSpeedColumn(),
            "•",
            TimeRemainingColumn(),
            refresh_per_second=4,
        )

    async def download(self, request: Union[DownloadRequest, str]) -> DownloadResult:
        """主下载方法

        Args:
            request: 下载请求对象或URL字符串

        Returns:
            下载结果对象
        """
        # 标准化请求对象
        if isinstance(request, str):
            request = DownloadRequest(url=request)

        try:
            await self._create_session()

            # 标准化 URL（支持 episode ID 输入）
            try:
                normalized_url = UrlValidator.normalize_to_url(str(request.url))
                # 更新请求对象的 URL 为标准化后的 URL
                request.url = normalized_url
            except Exception as e:
                raise ValidationError(
                    f"Invalid episode URL or ID: {request.url}. {str(e)}"
                )

            # 解析节目信息
            episode_info, audio_url = await self._parse_episode(str(request.url))

            # 如果是只获取URL模式，直接返回URL信息
            if request.url_only:
                if not audio_url:
                    raise ParseError("Audio URL not found", url=str(request.url))

                # 确保将audio_url保存到episode_info中
                episode_info.audio_url = audio_url
                return DownloadResult(
                    success=True,
                    episode_info=episode_info,
                    audio_path=None,
                    md_path=None,
                    error=None,
                )

            # 生成文件名
            filename = self._generate_filename(episode_info)

            result = DownloadResult(
                success=True,
                episode_info=episode_info,
                audio_path=None,
                md_path=None,
                error=None,
            )

            # 根据模式执行下载 - both模式优先下载md
            if request.mode in ["md", "both"]:
                md_path = await self._generate_markdown(
                    episode_info, filename, request.download_dir
                )
                result.md_path = md_path

            if request.mode in ["audio", "both"]:
                if not audio_url:
                    raise ParseError("Audio URL not found", url=str(request.url))

                audio_path = await self._download_audio(
                    audio_url, filename, request.download_dir
                )
                result.audio_path = audio_path

            return result

        except Exception as e:
            return DownloadResult(
                success=False,
                error=str(e),
                episode_info=episode_info if "episode_info" in locals() else None,
                audio_path=None,
                md_path=None,
            )

    async def _parse_episode(self, url: str) -> tuple[EpisodeInfo, Optional[str]]:
        """解析节目信息"""
        try:
            return await parse_episode_from_url(url, self.parser)
        except Exception as e:
            raise ParseError(f"Failed to parse episode: {e}", url=url)

    def _generate_filename(self, episode_info: EpisodeInfo) -> str:
        """生成文件名 - 优化版本"""
        episode_id = episode_info.eid or self._extract_id_from_title(episode_info.title)
        title = episode_info.title
        podcast_title = episode_info.podcast.title or DEFAULT_UNKNOWN_PODCAST

        # 解析标题格式 - 提取公共逻辑
        episode_name, host_name = self._parse_episode_title(title, podcast_title)

        # 构建文件名 - 简化条件判断
        if host_name and episode_name and host_name != DEFAULT_UNKNOWN_PODCAST:
            filename = f"{episode_id}_{host_name} - {episode_name}"
        else:
            filename = f"{episode_id}_{title}"

        return self._sanitize_filename(filename)

    def _parse_episode_title(self, title: str, podcast_title: str) -> tuple[str, str]:
        """解析节目标题，提取节目名和主播名

        Args:
            title: 节目标题
            podcast_title: 播客标题

        Returns:
            (节目名, 主播名) 元组
        """
        if " - " in title:
            parts = title.split(" - ", 1)
            episode_name = parts[0].strip()
            host_name = parts[1].strip() if len(parts) > 1 else podcast_title
        else:
            episode_name = title
            host_name = podcast_title

        return episode_name, host_name

    def _extract_id_from_title(self, title: str) -> str:
        """从标题中提取ID（备用方案）"""
        # 简单的时间戳作为ID
        return str(int(datetime.now().timestamp()))

    def _sanitize_filename(self, filename: str) -> str:
        """清理文件名中的非法字符

        使用安全的文件名清理器，提供多层防护：
        - Unicode规范化
        - 控制字符移除
        - 平台特定字符处理
        - Windows保留名称处理
        - 安全截断
        """
        max_len = self.config.max_filename_length
        return self._filename_sanitizer.sanitize(filename, max_len)

    def _decode_all_encodings(self, path: str) -> str:
        """递归解码所有可能的编码格式，防止编码攻击 - 优化版本

        Args:
            path: 待解码的路径字符串

        Returns:
            完全解码后的路径字符串
        """
        prev_path = ""
        current_path = path

        # 定义特殊编码攻击模式 - 使用常量
        attack_patterns = {
            "%c0%af": "/",  # 空字节攻击
            "%c1%9c": "\\",  # 反斜杠变体
        }

        for _ in range(MAX_DECODE_ITERATIONS):
            if prev_path == current_path:
                break
            prev_path = current_path

            # URL解码
            current_path = urllib.parse.unquote(current_path)

            # Unicode转义解码 - 简化异常处理
            current_path = self._safe_unicode_decode(current_path)

            # 批量处理特殊编码模式
            for pattern, replacement in attack_patterns.items():
                current_path = current_path.replace(pattern, replacement)

        return current_path

    def _safe_unicode_decode(self, text: str) -> str:
        """安全的Unicode解码，忽略解码错误"""
        try:
            import codecs
            import warnings

            with warnings.catch_warnings():
                warnings.simplefilter("ignore", DeprecationWarning)
                return codecs.decode(text, "unicode_escape")
        except (UnicodeDecodeError, UnicodeEncodeError):
            return text

    def _validate_download_path(self, download_dir: str) -> Path:
        """验证下载路径安全性，防止路径遍历攻击

        Args:
            download_dir: 用户提供的下载目录路径

        Returns:
            安全的绝对路径

        Raises:
            PathSecurityError: 检测到路径遍历攻击或不安全路径
        """
        try:
            # 递归解码所有可能的编码格式
            decoded_path = self._decode_all_encodings(download_dir)

            # 创建Path对象并解析为绝对路径
            path = Path(decoded_path).resolve()

            # 检查路径长度限制
            if len(str(path)) > MAX_PATH_LENGTH:
                raise PathSecurityError(
                    f"Path too long: exceeds {MAX_PATH_LENGTH} characters limit",
                    path=str(path),
                    attack_type="path_length_limit",
                )

            # 检查是否包含危险的路径遍历模式
            self._check_path_traversal_attacks(decoded_path)

            # 检查是否为符号链接（Unix系统）
            if path.is_symlink():
                # 解析符号链接的真实路径
                real_path = path.readlink()
                if self._is_dangerous_system_path(real_path):
                    raise PathSecurityError(
                        "Symlink points to dangerous system directory",
                        path=str(path),
                        attack_type="symlink_attack",
                    )

            # 检查是否指向危险的系统目录
            if self._is_dangerous_system_path(path):
                raise PathSecurityError(
                    "Access to system directories not allowed",
                    path=str(path),
                    attack_type="system_directory_access",
                )

            # 检查是否在安全的临时目录中
            is_temp_safe = self._is_safe_temp_path(path)

            # 确保路径在用户可写区域内（基本安全检查）
            user_safe_areas = [
                Path.home(),  # 用户主目录
                Path.cwd(),  # 当前工作目录
            ]

            # 检查路径是否在安全区域内或其子目录中
            is_safe = is_temp_safe  # 临时目录总是安全的
            for safe_area in user_safe_areas:
                try:
                    safe_area_resolved = safe_area.resolve()
                    if str(path).startswith(str(safe_area_resolved)):
                        is_safe = True
                        break
                except (OSError, RuntimeError):
                    continue

            # 如果不在安全区域，但是是相对路径转换后的绝对路径，需要额外检查
            if not is_safe and not Path(download_dir).is_absolute():
                # 检查解析后的绝对路径是否仍在当前工作目录下
                current_dir = Path.cwd().resolve()
                if str(path).startswith(str(current_dir)):
                    is_safe = True
                else:
                    # 相对路径解析到了当前目录之外，仍然不安全
                    is_safe = False

            if not is_safe:
                raise PathSecurityError(
                    "Path outside of allowed safe areas",
                    path=str(path),
                    attack_type="unsafe_area_access",
                )

            return path

        except PathSecurityError:
            # 重新抛出安全异常
            raise
        except (OSError, ValueError, RuntimeError) as e:
            raise PathSecurityError(
                f"Invalid path format: {e}",
                path=download_dir,
                attack_type="invalid_path",
            )

    def _check_path_traversal_attacks(self, decoded_path: str) -> None:
        """检查路径遍历攻击模式"""
        # 危险的路径遍历模式
        dangerous_patterns = [
            "../",
            "..\\",
            "/..",
            "\\..",
            "%2e%2e",  # URL编码的..
            "%2f",  # URL编码的/
            "%5c",  # URL编码的\
        ]

        for pattern in dangerous_patterns:
            if pattern.lower() in decoded_path.lower():
                raise PathSecurityError(
                    f"Path traversal attack detected: contains '{pattern}'",
                    path=decoded_path,
                    attack_type="path_traversal",
                )

    def _is_safe_temp_path(self, path: Path) -> bool:
        """检查路径是否在安全的临时目录中"""
        # 安全的临时目录路径
        temp_paths = [
            *TEMP_DIRS,
            os.environ.get("TEMP", ""),
            os.environ.get("TMPDIR", ""),
        ]

        return any(
            temp_path and str(path).startswith(temp_path)
            for temp_path in temp_paths
            if temp_path
        )

    def _is_dangerous_system_path(self, path: Path) -> bool:
        """检查路径是否指向危险的系统目录

        Args:
            path: 要检查的路径

        Returns:
            True表示危险路径，False表示安全路径
        """
        path_str = str(path).lower().replace("\\", "/")

        # Unix系统危险目录
        unix_dangerous = [
            "/etc",
            "/bin",
            "/sbin",
            "/usr/bin",
            "/usr/sbin",
            "/var/log",
            "/root",
            "/boot",
            "/sys",
            "/proc",
        ]

        # Windows系统危险目录
        windows_dangerous = [
            "c:/windows",
            "c:/program files",
            "c:/program files (x86)",
            "c:/system32",
            "c:/syswow64",
            "windows/system32",  # 相对路径形式
            "/c/windows",  # Unix式Windows路径
        ]

        dangerous_paths = unix_dangerous + windows_dangerous

        for dangerous in dangerous_paths:
            if path_str.startswith(dangerous):
                return True

        return False

    def _ask_file_overwrite_confirmation(
        self, file_path: Path, file_type: str = "文件"
    ) -> bool:
        """询问用户是否覆盖已存在的文件

        Args:
            file_path: 文件路径
            file_type: 文件类型描述

        Returns:
            True表示覆盖，False表示跳过
        """
        print(f"\n⚠️  {file_type} 已存在: {file_path.name}")

        while True:
            choice = (
                input("是否覆盖? (y)覆盖 / (n)跳过 / (a)全部覆盖 / (s)全部跳过: ")
                .strip()
                .lower()
            )

            if choice in ["y", "yes", "覆盖"]:
                return True
            elif choice in ["n", "no", "跳过"]:
                return False
            elif choice in ["a", "all", "全部覆盖"]:
                # 设置全局覆盖标志
                self._overwrite_all = True
                return True
            elif choice in ["s", "skip", "全部跳过"]:
                # 设置全局跳过标志
                self._skip_all = True
                return False
            else:
                print("请输入有效选择: y/n/a/s")

    def _create_safe_filename(
        self, title: str, author: str, extension: str = ".md"
    ) -> str:
        """创建安全的文件名 - 优化版本

        Args:
            title: 节目标题
            author: 作者/主播名
            extension: 文件扩展名

        Returns:
            清理后的安全文件名
        """
        # 构建基础文件名：作者 - 标题
        if author and author != DEFAULT_UNKNOWN_AUTHOR:
            base_name = f"{author} - {title}"
        else:
            base_name = title

        # 清理文件名并添加扩展名
        safe_name = self._sanitize_filename(base_name)
        return safe_name + extension

    def _check_file_exists_and_handle(self, file_path: Path, file_type: str) -> bool:
        """检查文件是否存在并处理用户选择

        Args:
            file_path: 文件路径
            file_type: 文件类型描述

        Returns:
            True表示继续处理，False表示跳过
        """
        if not file_path.exists():
            return True

        if self._skip_all:
            print(f"⏭️  跳过已存在的{file_type}: {file_path.name}")
            return False
        elif not self._overwrite_all:
            should_overwrite = self._ask_file_overwrite_confirmation(
                file_path, file_type
            )
            if not should_overwrite:
                print(f"⏭️  跳过{file_type}: {file_path.name}")
                return False

        return True

    def _get_audio_extension(
        self, audio_url: str, content_type: Optional[str] = None
    ) -> str:
        """根据URL和内容类型确定音频文件扩展名"""
        # 优先从content-type判断
        if content_type:
            if "mp4" in content_type or "m4a" in content_type:
                return ".m4a"
            elif "mpeg" in content_type or "mp3" in content_type:
                return ".mp3"
            elif "wav" in content_type:
                return ".wav"
            elif "ogg" in content_type:
                return ".ogg"

        # 从URL扩展名判断
        if audio_url.endswith(".m4a"):
            return ".m4a"
        elif audio_url.endswith(".mp3"):
            return ".mp3"
        elif audio_url.endswith(".wav"):
            return ".wav"
        elif audio_url.endswith(".ogg"):
            return ".ogg"

        # 默认使用m4a（小宇宙大多数音频是m4a格式）
        return ".m4a"

    @wrap_exception
    async def _download_audio(
        self, audio_url: str, filename: str, download_dir: str
    ) -> str:
        """下载音频文件"""
        # 验证下载路径安全性
        download_path = self._validate_download_path(download_dir)
        download_path.mkdir(parents=True, exist_ok=True)

        # 先发送HEAD请求获取content-type以确定正确的文件扩展名
        content_type = None
        try:
            if self._session is not None:
                async with self._session.head(audio_url) as response:
                    content_type = response.headers.get("content-type")
        except:
            pass  # 如果HEAD请求失败，继续使用URL判断

        # 确定正确的文件扩展名
        extension = self._get_audio_extension(audio_url, content_type)
        file_path = download_path / f"{filename}{extension}"

        # 检查文件是否已存在 - 使用统一的检查逻辑
        if not self._check_file_exists_and_handle(file_path, "音频文件"):
            return str(file_path)

        async with self._semaphore:  # 限制并发下载数
            try:
                if self._session is not None:
                    async with self._session.get(audio_url) as response:
                        if response.status != 200:
                            raise NetworkError(
                                f"HTTP {response.status}: {response.reason}",
                                url=audio_url,
                                status_code=response.status,
                            )

                        total_size = int(response.headers.get("content-length", 0))
                        downloaded = 0

                        # 使用rich进度条
                        with self._create_progress_bar() as progress:
                            task = progress.add_task(
                                f"🎵 下载音频: {file_path.name}", total=total_size
                            )

                            async with aiofiles.open(file_path, "wb") as f:
                                async for chunk in response.content.iter_chunked(
                                    self.config.chunk_size
                                ):
                                    await f.write(chunk)
                                    downloaded += len(chunk)
                                    progress.update(task, completed=downloaded)

                                    # 保持原有的进度回调兼容性
                                    if self.progress_callback:
                                        progress_info = DownloadProgress(
                                            filename=file_path.name,
                                            downloaded=downloaded,
                                            total=total_size,
                                        )
                                        self.progress_callback(progress_info)

                        print(f"✅ 音频文件已保存: {file_path.name}")
                        return str(file_path)
                else:
                    raise NetworkError("Session not initialized", url=audio_url)

            except aiohttp.ClientError as e:
                raise DownloadError(
                    f"Download failed: {e}", url=audio_url, file_path=str(file_path)
                )
            except IOError as e:
                raise FileOperationError(
                    f"File write failed: {e}",
                    file_path=str(file_path),
                    operation="write",
                )

    @wrap_exception
    async def _generate_markdown(
        self, episode_info: EpisodeInfo, filename: str, download_dir: str
    ) -> str:
        """生成Markdown文件"""
        # 验证下载路径安全性
        download_path = self._validate_download_path(download_dir)
        download_path.mkdir(parents=True, exist_ok=True)

        md_file_path = download_path / f"{filename}.md"

        # 检查文件是否已存在 - 使用统一的检查逻辑
        if not self._check_file_exists_and_handle(md_file_path, "Markdown文件"):
            return str(md_file_path)

        # 构建Markdown内容
        md_content = self._build_markdown_content(episode_info)

        try:
            async with aiofiles.open(md_file_path, "w", encoding="utf-8") as f:
                await f.write(md_content)

            print(f"✅ Markdown文件已保存: {md_file_path.name}")
            return str(md_file_path)

        except IOError as e:
            raise FileOperationError(
                f"MD file write failed: {e}",
                file_path=str(md_file_path),
                operation="write",
            )

    def _build_markdown_content(self, episode_info: EpisodeInfo) -> str:
        """构建Markdown文件内容 - 优化版本"""
        from datetime import datetime
<<<<<<< HEAD
        
        # 处理show notes - 使用安全的HTML清理
        show_notes = episode_info.shownotes or "暂无节目介绍"

        # 安全HTML清理并转换为Markdown
        if show_notes != "暂无节目介绍":
            from .security import sanitize_show_notes
            show_notes = sanitize_show_notes(show_notes)
=======

        # 处理show notes - 使用常量
        show_notes = episode_info.shownotes or DEFAULT_SHOW_NOTES

        # 简单HTML清理 - 只有在不是默认值时才处理
        if show_notes != DEFAULT_SHOW_NOTES:
            show_notes = self._clean_html_content(show_notes)
>>>>>>> fcbea6b0

        # 构建YAML元数据
        yaml_metadata = self._build_yaml_metadata(episode_info)

        # 构建完整的Markdown内容
        return f"""{yaml_metadata}

# {episode_info.title}

## Show Notes

{show_notes}
"""

    def _clean_html_content(self, content: str) -> str:
        """清理HTML内容，转换为纯文本"""
        # HTML标签清理模式
        html_patterns = [
            (r"<p[^>]*>", "\n"),
            (r"</p>", "\n"),
            (r"<br[^>]*/?>", "\n"),
            (r"<[^>]+>", ""),
        ]

        cleaned = content
        for pattern, replacement in html_patterns:
            cleaned = re.sub(pattern, replacement, cleaned)

        return cleaned.strip()

    def _build_yaml_metadata(self, episode_info: EpisodeInfo) -> str:
        """构建YAML元数据"""
        from datetime import datetime

        return f"""---
title: "{episode_info.title}"
episode_id: "{episode_info.eid}"
url: "{episode_info.episode_url or ''}"
podcast_name: "{episode_info.podcast.title}"
podcast_id: "{episode_info.podcast.podcast_id}"
podcast_url: "{episode_info.podcast.podcast_url}"
published_at: "{episode_info.published_datetime or episode_info.pub_date}"
published_date: "{episode_info.formatted_pub_date}"
published_datetime: "{episode_info.formatted_datetime}"
duration_ms: {episode_info.duration}
duration_minutes: {episode_info.duration_minutes}
duration_text: "{episode_info.duration_text}"
audio_url: "{episode_info.audio_url}"
downloaded_by: "xyz-dl"
downloaded_at: "{datetime.now().strftime('%Y-%m-%dT%H:%M:%SZ')}"
---"""

    # 同步接口 - 向后兼容
    def download_sync(self, request: Union[DownloadRequest, str]) -> DownloadResult:
        """同步下载接口 - 向后兼容"""
        return asyncio.run(self.download(request))

    # 批量下载
    async def download_batch(
        self, requests: List[Union[DownloadRequest, str]]
    ) -> List[DownloadResult]:
        """批量下载"""
        tasks = [self.download(req) for req in requests]
        results = await asyncio.gather(*tasks, return_exceptions=True)
        # Filter out exceptions and return only DownloadResult objects
        return [r for r in results if isinstance(r, DownloadResult)]

    # 便捷方法
    async def download_audio_only(
        self, url: str, download_dir: str = "."
    ) -> DownloadResult:
        """仅下载音频"""
        request = DownloadRequest(url=url, download_dir=download_dir, mode="audio")
        return await self.download(request)

    async def download_markdown_only(
        self, url: str, download_dir: str = "."
    ) -> DownloadResult:
        """仅下载Markdown"""
        request = DownloadRequest(url=url, download_dir=download_dir, mode="md")
        return await self.download(request)

    async def download_both(self, url: str, download_dir: str = ".") -> DownloadResult:
        """下载音频和Markdown"""
        request = DownloadRequest(url=url, download_dir=download_dir, mode="both")
        return await self.download(request)


# 便捷函数
async def download_episode(
    url: str,
    download_dir: str = ".",
    mode: str = "both",
    config: Optional[Config] = None,
    progress_callback: Optional[Callable[[DownloadProgress], None]] = None,
) -> DownloadResult:
    """便捷的下载函数"""
    request = DownloadRequest(url=url, download_dir=download_dir, mode=mode)

    async with XiaoYuZhouDL(
        config=config, progress_callback=progress_callback
    ) as downloader:
        return await downloader.download(request)


def download_episode_sync(
    url: str,
    download_dir: str = ".",
    mode: str = "both",
    config: Optional[Config] = None,
    progress_callback: Optional[Callable[[DownloadProgress], None]] = None,
) -> DownloadResult:
    """同步版本的便捷下载函数"""
    return asyncio.run(
        download_episode(url, download_dir, mode, config, progress_callback)
    )<|MERGE_RESOLUTION|>--- conflicted
+++ resolved
@@ -728,24 +728,14 @@
     def _build_markdown_content(self, episode_info: EpisodeInfo) -> str:
         """构建Markdown文件内容 - 优化版本"""
         from datetime import datetime
-<<<<<<< HEAD
-        
+
         # 处理show notes - 使用安全的HTML清理
-        show_notes = episode_info.shownotes or "暂无节目介绍"
+        show_notes = episode_info.shownotes or DEFAULT_SHOW_NOTES
 
         # 安全HTML清理并转换为Markdown
-        if show_notes != "暂无节目介绍":
+        if show_notes != DEFAULT_SHOW_NOTES:
             from .security import sanitize_show_notes
             show_notes = sanitize_show_notes(show_notes)
-=======
-
-        # 处理show notes - 使用常量
-        show_notes = episode_info.shownotes or DEFAULT_SHOW_NOTES
-
-        # 简单HTML清理 - 只有在不是默认值时才处理
-        if show_notes != DEFAULT_SHOW_NOTES:
-            show_notes = self._clean_html_content(show_notes)
->>>>>>> fcbea6b0
 
         # 构建YAML元数据
         yaml_metadata = self._build_yaml_metadata(episode_info)
